--- conflicted
+++ resolved
@@ -247,7 +247,6 @@
 	provision := getBooleanStringForKeyInMap(processLocalDatasetLogger, "false", "provision", cr.Spec.Local)
 	removeOnDelete := getBooleanStringForKeyInMap(processLocalDatasetLogger, "false", "remove-on-delete", cr.ObjectMeta.Labels)
 
-<<<<<<< HEAD
 	if provisionValueString, ok := cr.Spec.Local["provision"]; ok {
 		provisionBool, err := strconv.ParseBool(provisionValueString)
 		if err == nil {
@@ -255,8 +254,6 @@
 		}
 	}
 
-=======
->>>>>>> 73ae2088
 	extract := "false"
 	if len(cr.Spec.Extract) > 0 {
 		extract = cr.Spec.Extract
